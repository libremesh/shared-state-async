'''Probar algo mas grnade que el buffer del fd de salida'''

import socket # for socket
import sys
import time
import argparse
from difflib import SequenceMatcher

parser = argparse.ArgumentParser()

parser.add_argument('-f', action='store',
                    dest='filename',
                    help='File name to send')

parser.add_argument('-c', action='store',
                    dest='amount',
                    default= 1,
                    help='amount of repetitions')

parser.add_argument('-ip', action='store',
                    dest='ip',
                    default='10.13.40.149',
                    help='ip address')


parser.add_argument('--version', action='version',
                    version='%(prog)s 1.0')

results = parser.parse_args()
print('simple_value     = {!r}'.format(results.filename))
print('amount   = {!r}'.format(results.amount))
print('ip               = {!r}'.format(results.ip))


try:
    s = socket.socket(socket.AF_INET, socket.SOCK_STREAM)
    print ("Socket successfully created")
except socket.error as err:
    print ("socket creation failed with error %s" %(err))
 
# default port for socket
port = 3490
# connecting to the server
<<<<<<< HEAD
s.connect(("192.168.1.1", port))
#s.connect(("127.0.0.1", port))
try:
    
    # Send data
    message = '{123456789012312345678901231234567890123><2345678901231234567890123}'
    print ('sending "%s"', message)
    s.send(message.encode())

    # Look for the response
    amount_received = 0
    amount_expected = len(message)
    data=""
    while amount_received < amount_expected:
        data += s.recv(50).decode("utf-8") 

        time. sleep(0.4)
        amount_received += len(data)
    print ( 'received "%s"', data)

finally:
    assert(data==message)
    print ('closing socket') 
    s.close()
=======
#s.connect(("127.0.0.1", port))
#s.connect(("10.13.40.149", port))
if results.filename == None:
    s.connect((results.ip, port))
    message = '{123456789012312345678901231234567890123><2345678901231234567890123}'+str(time.time())
    try:
        # Send data
        print ('sending "%s"', message)
        s.send(message.encode())
        # Look for the response
        amount_received = 0
        amount_expected = len(message)
        data=""
        while amount_received < amount_expected:
            data += s.recv(50).decode("utf-8") 
            amount_received += len(data)
        print ( 'received "%s"', data)

    finally:
        print ('closing socket') 
        s.close()
        assert(data==message)
>>>>>>> e1c4f78e

else:
    for x in range(int(results.amount)): 
        s.connect((results.ip, port))
        f = open(results.filename,'rb')
        input=""
        print ("Reading... ")
        l = f.read(1024)
        input = input +str(l)
        while (l):
            #print ("Sending...")
            s.send(l)
            l = f.read(1024)
            input = input +str(l)
        f.close()
        input = input.replace("\'b\'", "")
        input = input.replace("\'", "")
        #print (input)
        print ("Done Sending")
        datastring=""
        while True:
            #print ("Receiving...")
            data = s.recv(1024)
            if not data:
                break
            datastring += data.decode('utf-8')
        #assert("/usr/bin/lua" in datastring
        s.close()
        print("-sent-")
        print (input.split('\\n')[1])
        print("-received-")
        print (datastring.split('\\n')[0])
        print("-ratio -",  SequenceMatcher(a=input.split('\\n')[1],b=datastring.split('\\n')[0]).ratio())
        assert (SequenceMatcher(a=input.split('\\n')[1],b=datastring.split('\\n')[0]).ratio()>.9) 
        print ('closing socket') 
 
print ("the socket has successfully connected to epollCoro")<|MERGE_RESOLUTION|>--- conflicted
+++ resolved
@@ -41,32 +41,6 @@
 # default port for socket
 port = 3490
 # connecting to the server
-<<<<<<< HEAD
-s.connect(("192.168.1.1", port))
-#s.connect(("127.0.0.1", port))
-try:
-    
-    # Send data
-    message = '{123456789012312345678901231234567890123><2345678901231234567890123}'
-    print ('sending "%s"', message)
-    s.send(message.encode())
-
-    # Look for the response
-    amount_received = 0
-    amount_expected = len(message)
-    data=""
-    while amount_received < amount_expected:
-        data += s.recv(50).decode("utf-8") 
-
-        time. sleep(0.4)
-        amount_received += len(data)
-    print ( 'received "%s"', data)
-
-finally:
-    assert(data==message)
-    print ('closing socket') 
-    s.close()
-=======
 #s.connect(("127.0.0.1", port))
 #s.connect(("10.13.40.149", port))
 if results.filename == None:
@@ -89,7 +63,6 @@
         print ('closing socket') 
         s.close()
         assert(data==message)
->>>>>>> e1c4f78e
 
 else:
     for x in range(int(results.amount)): 
